""" SymPy (N-Ary) Expression Tree

<<<<<<< HEAD
    The following script will extend the expression tree from SymPy, 
=======
    The following script will extend the expression tree from SymPy,
>>>>>>> 2d41a058
    allowing direct node manipulation for subexpression replacement.
    The expression tree structure within SymPy expressions stores
    subexpressions inside immutable tuples, preventing the client from
    modifying the expression tree. Therefore, the client must depend on
    build-in functions, such as xreplace, for subexpression replacement,
    which might be suboptimal for their specific purpose. The ExprTree class
    is implemented as an n-ary tree data structure for SymPy expressions,
<<<<<<< HEAD
    equipped with a build method for constructing the expression tree, 
=======
    equipped with a build method for constructing the expression tree,
>>>>>>> 2d41a058
    a reconstruct method for reconstructing the root expression, a replace
    method for subexpression replacement, and preorder/postorder traversal
    iterators (or generators). The __repr__ representation of the expression
    tree will return a string of the expressions using the preorder traversal,
<<<<<<< HEAD
    while the __str__ representation will return a string of the class name 
=======
    while the __str__ representation will return a string of the class name
>>>>>>> 2d41a058
    and root expression. The Node subclass has a field for an expression and
    a field for subexpression children (implemented as a mutable list).
"""
# Author: Ken Sible
<<<<<<< HEAD
# Email:  ksible *at* outlook *dot* com
=======
# Email:  ksible *at* outlook **dot* com
>>>>>>> 2d41a058

__author__ = 'Ken Sible'

class ExprTree:
    """ SymPy (N-Ary) Expression Tree

        >>> from sympy.abc import a, b, x
        >>> from sympy import cos
        >>> tree = ExprTree(cos(a + b)**2)
        >>> print(tree)
        ExprTree(cos(a + b)**2)
        >>> repr(tree)
        '[cos(a + b)**2, cos(a + b), a + b, a, b, 2]'
    """

    def __init__(self, expr):
        self.root = self.Node(expr, None)
        self.build(self.root)

    def build(self, node, clear=False):
        """ Build expression (sub)tree.

            :arg:   root node of (sub)tree
            :arg:   clear children (default: False)

            >>> from sympy.abc import a, b
            >>> from sympy import cos, sin
            >>> tree = ExprTree(cos(a + b)**2)
            >>> tree.root.expr = sin(a*b)**2
            >>> tree.build(tree.root, clear=True)
            >>> repr(tree)
            '[sin(a*b)**2, sin(a*b), a*b, a, b, 2]'
        """
        if clear: del node.children[:]
        for arg in node.expr.args:
            subtree = self.Node(arg, node.expr.func)
            node.append(subtree)
            self.build(subtree)

    def preorder(self, node=None):
        """ Generate iterator for preorder traversal.

            :arg:    root node of (sub)tree
            :return: iterator

            >>> from sympy.abc import a, b
            >>> from sympy import cos, Mul
            >>> tree = ExprTree(cos(a*b)**2)
            >>> for i, subtree in enumerate(tree.preorder()):
            ...     if subtree.expr.func == Mul:
            ...         print((i, subtree.expr))
            (2, a*b)
        """
        if node is None:
            node = self.root
        yield node
        for child in node.children:
            for subtree in self.preorder(child):
                yield subtree

    def postorder(self, node=None):
        """ Generate iterator for postorder traversal.

            :arg:    root node of (sub)tree
            :return: iterator

            >>> from sympy.abc import a, b
            >>> from sympy import cos, Mul
            >>> tree = ExprTree(cos(a*b)**2)
            >>> for i, subtree in enumerate(tree.postorder()):
            ...     if subtree.expr.func == Mul:
            ...         print((i, subtree.expr))
            (2, a*b)
        """
        if node is None:
            node = self.root
        for child in node.children:
            for subtree in self.postorder(child):
                yield subtree
        yield node

    def reconstruct(self, evaluate=False):
        """
        Reconstruct root expression from expression tree.

        :arg:    evaluate root expression (default: False)
        :return: root expression

        >>> from sympy.abc import a, b
        >>> from sympy import cos, sin
        >>> tree = ExprTree(cos(a + b)**2)
        >>> tree.root.children[0].expr = sin(a + b)
        >>> tree.reconstruct()
        sin(a + b)**2
        """
        for subtree in self.postorder():
            if subtree.children:
                expr_list = [node.expr for node in subtree.children]
                subtree.expr = subtree.expr.func(\
                    *expr_list, evaluate=evaluate)
        return self.root.expr

    class Node:
        """ Expression Tree Node; a node cannot exist outside the tree """
        def __init__(self, expr, func):
            self.expr = expr
            self.func = func
            self.children = []

        def append(self, node):
            self.children.append(node)

    def __repr__(self):
        return str([node.expr for node in self.preorder()])

    def __str__(self):
        return 'ExprTree(%s)' % str(self.root.expr)

if __name__ == "__main__":
    import doctest
    doctest.testmod()<|MERGE_RESOLUTION|>--- conflicted
+++ resolved
@@ -1,10 +1,6 @@
 """ SymPy (N-Ary) Expression Tree
 
-<<<<<<< HEAD
     The following script will extend the expression tree from SymPy, 
-=======
-    The following script will extend the expression tree from SymPy,
->>>>>>> 2d41a058
     allowing direct node manipulation for subexpression replacement.
     The expression tree structure within SymPy expressions stores
     subexpressions inside immutable tuples, preventing the client from
@@ -12,29 +8,17 @@
     build-in functions, such as xreplace, for subexpression replacement,
     which might be suboptimal for their specific purpose. The ExprTree class
     is implemented as an n-ary tree data structure for SymPy expressions,
-<<<<<<< HEAD
     equipped with a build method for constructing the expression tree, 
-=======
-    equipped with a build method for constructing the expression tree,
->>>>>>> 2d41a058
     a reconstruct method for reconstructing the root expression, a replace
     method for subexpression replacement, and preorder/postorder traversal
     iterators (or generators). The __repr__ representation of the expression
     tree will return a string of the expressions using the preorder traversal,
-<<<<<<< HEAD
     while the __str__ representation will return a string of the class name 
-=======
-    while the __str__ representation will return a string of the class name
->>>>>>> 2d41a058
     and root expression. The Node subclass has a field for an expression and
     a field for subexpression children (implemented as a mutable list).
 """
 # Author: Ken Sible
-<<<<<<< HEAD
 # Email:  ksible *at* outlook *dot* com
-=======
-# Email:  ksible *at* outlook **dot* com
->>>>>>> 2d41a058
 
 __author__ = 'Ken Sible'
 

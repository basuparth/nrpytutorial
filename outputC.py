# As documented in the NRPy+ tutorial module
#   Tutorial-Coutput__Parameter_Interface.ipynb
#   this core NRPy+ module is used for
#   generating C code and functions.

# Authors: Zachariah B. Etienne; zachetie **at** gmail **dot* com
#          Ken Sible; ksible **at** outlook **dot* com


import loop as lp                             # NRPy+: C code loop interface
import NRPy_param_funcs as par                # NRPy+: parameter interface
from SIMD import expr_convert_to_SIMD_intrins # NRPy+: SymPy expression => SIMD intrinsics interface
import sympy as sp                            # Import SymPy
import re, sys, os                            # Standard Python: regular expressions, system, and multiplatform OS funcs
from collections import namedtuple            # Standard Python: Enable namedtuple data type
lhrh = namedtuple('lhrh', 'lhs rhs')
outCparams = namedtuple('outCparams', 'preindent includebraces declareoutputvars outCfileaccess outCverbose CSE_enable CSE_varprefix CSE_sorting SIMD_enable SIMD_const_suffix SIMD_find_more_FMAsFMSs SIMD_debug enable_TYPE gridsuffix')

# Sometimes SymPy has problems evaluating complicated expressions involving absolute
#    values, resulting in hangs. So instead of using sp.Abs(), if we instead use
#    nrpyAbs, we can sidestep the internal SymPy evaluation and force the C
#    codegen to output our desired fabs().
nrpyAbs = sp.Function('nrpyAbs')
custom_functions_for_SymPy_ccode = {
    "nrpyAbs": "fabs",
    'Pow': [(lambda b, e: e == 0.5, lambda b, e: 'sqrt(%s)'     % (b)),
            (lambda b, e: e ==-0.5, lambda b, e: '(1.0/sqrt(%s))'     % (b)),
            (lambda b, e: e == sp.S.One/3, lambda b, e: 'cbrt(%s)' % (b)),
            (lambda b, e: e ==-sp.S.One/3, lambda b, e: '(1.0/cbrt(%s))' % (b)),
            (lambda b, e: e == 2, lambda b, e: '((%s)*(%s))'                % (b,b)),
            (lambda b, e: e == 3, lambda b, e: '((%s)*(%s)*(%s))'           % (b,b,b)),
            (lambda b, e: e == 4, lambda b, e: '((%s)*(%s)*(%s)*(%s))'      % (b,b,b,b)),
            (lambda b, e: e == 5, lambda b, e: '((%s)*(%s)*(%s)*(%s)*(%s))' % (b,b,b,b,b)),
            (lambda b, e: e ==-1, lambda b, e: '(1.0/(%s))'                       % (b)),
            (lambda b, e: e ==-2, lambda b, e: '(1.0/((%s)*(%s)))'                % (b,b)),
            (lambda b, e: e ==-3, lambda b, e: '(1.0/((%s)*(%s)*(%s)))'           % (b,b,b)),
            (lambda b, e: e ==-4, lambda b, e: '(1.0/((%s)*(%s)*(%s)*(%s)))'      % (b,b,b,b)),
            (lambda b, e: e ==-5, lambda b, e: '(1.0/((%s)*(%s)*(%s)*(%s)*(%s)))' % (b,b,b,b,b)),
            (lambda b, e: e !=-5, 'pow')]
##    (lambda b, e: e != 2, 'pow')]
}

# Parameter initialization is called once, within nrpy.py.
par.initialize_param(par.glb_param("char", __name__, "PRECISION", "double")) # __name__ = "outputC", this module's name.
# par.initialize_param(par.glb_param("bool", thismodule, "SIMD_enable", False))

# super fast 'uniq' function:
# f8() function from https://www.peterbe.com/plog/uniqifiers-benchmark
def superfast_uniq(seq): # Author: Dave Kirby
    # Order preserving
    seen = set()
    return [x for x in seq if x not in seen and not seen.add(x)]

def check_if_string__error_if_not(allegedstring,stringdesc):
    import sys
    if sys.version_info[0] == 3:
        string_types = str
    else:
        string_types = basestring
    if not isinstance(allegedstring, string_types):
        print("ERROR: "+str(stringdesc)+" =="+str(allegedstring)+" not a string!")
        sys.exit(1)

def ccode_postproc(string):
    PRECISION = par.parval_from_str("PRECISION")

    # In the C math library, e.g., pow(x,y) assumes x and y are doubles, and returns a double.
    #  If x and y are floats, then for consistency should use powf(x,y) instead.
    #  Similarly, in the case of x and y being long doubles, should use powl(x,y) for consistency.
    # First we find the appropriate suffix depending on the desired precision:
    cmathsuffix = ""
    if PRECISION == "double":
        pass
    elif PRECISION == "long double":
        cmathsuffix = "l"
    elif PRECISION == "float":
        cmathsuffix = "f"
    else:
        print("Error: "+__name__+"::PRECISION = \""+ PRECISION +"\" not supported")
        sys.exit(1)
    # ... then we append the above suffix to standard C math library functions:
    for func in ['pow', 'sqrt', 'sin', 'cos', 'tan', 'sinh', 'cosh', 'tanh', 'exp', 'log', 'fabs']:
        string2 = re.sub(func+r'\(', func + cmathsuffix+"(", string); string = string2

    # Finally, SymPy prefers to output Rationals as long-double fractions.
    #  E.g., Rational(1,3) is output as 1.0L/3.0L.
    #  The Intel compiler vectorizer complains miserably about this,
    #  and strictly speaking it is useless when we're in double precision.
    # So here we get rid of the "L" suffix on floating point numbers:
    if PRECISION!="long double":
        string2 = re.sub(r'([0-9.]+)L/([0-9.]+)L', '(\\1 / \\2)', string); string = string2

    return string

def parse_outCparams_string(params):
    # Default values:
    preindent = ""
    includebraces = "True"
    declareoutputvars = "False"
    outCfileaccess = "w"
    outCverbose = "True"
    CSE_enable = "True"
    CSE_sorting = "canonical"
    CSE_varprefix = "tmp"
    SIMD_enable = "False"
    SIMD_const_suffix = ""
    SIMD_find_more_FMAsFMSs = "False" # Finding too many FMAs/FMSs can degrade performance; currently tuned to optimize BSSN
    SIMD_debug = "False"
    enable_TYPE = "True"
    gridsuffix = ""

    if params != "":
        params2 = re.sub("^,","",params)
        params = params2.strip()
        splitstring = re.split("=|,", params)

        if len(splitstring) % 2 != 0:
            print("outputC: Invalid params string: "+params)
            sys.exit(1)

        parnm = []
        value = []
        for i in range(int(len(splitstring)/2)):
            parnm.append(splitstring[2*i])
            value.append(splitstring[2*i+1])

        for i in range(len(parnm)):
            # Clean the string
            if value[i] == "true":
                value[i] = "True"
            if value[i] == "false":
                value[i] = "False"
            if parnm[i] == "preindent":
                if not value[i].isdigit():
                    print("Error: preindent must be set to an integer (corresponding to the number of tab stops). ")
                    print(value[i]+" is not an integer.")
                    sys.exit(1)
                preindent = ""
                for i in range(int(value[i])):
                    preindent += "   "
            elif parnm[i] == "includebraces":
                includebraces = value[i]
            elif parnm[i] == "declareoutputvars":
                declareoutputvars = value[i]
            elif parnm[i] == "outCfileaccess":
                outCfileaccess = value[i]
            elif parnm[i] == "outCverbose":
                outCverbose = value[i]
            elif parnm[i] == "CSE_enable":
                CSE_enable = value[i]
            elif parnm[i] == "CSE_varprefix":
                CSE_varprefix = value[i]
            elif parnm[i] == "CSE_sorting":
                CSE_sorting = value[i]
            elif parnm[i] == "SIMD_enable":
                SIMD_enable = value[i]
            elif parnm[i] == "SIMD_const_suffix":
                SIMD_const_suffix = value[i]
            elif parnm[i] == "SIMD_find_more_FMAsFMSs":
                SIMD_find_more_FMAsFMSs = value[i]
            elif parnm[i] == "SIMD_debug":
                SIMD_debug = value[i]
            elif parnm[i] == "enable_TYPE":
                enable_TYPE = value[i]
            elif parnm[i] == "gridsuffix":
                gridsuffix = value[i]
            else:
                print("Error: outputC parameter name \""+parnm[i]+"\" unrecognized.")
                sys.exit(1)

    return outCparams(preindent,includebraces,declareoutputvars,outCfileaccess,outCverbose,
                      CSE_enable,CSE_varprefix,CSE_sorting,
                      SIMD_enable,SIMD_const_suffix,SIMD_find_more_FMAsFMSs,SIMD_debug,
                      enable_TYPE,gridsuffix)

<<<<<<< HEAD
import sympy as sp
=======
>>>>>>> e63b5013
# Input:  cse_output = output from SymPy CSE with tuple format: (list of ordered pairs that 
#            contain substituted symbols and their replaced expressions, reduced SymPy expression)
# Output: output from SymPy CSE where postprocessing, such as back-substitution of addition/product
#            of symbols, has been applied to the replaced/reduced expression(s)
def cse_postprocess(cse_output):
    replaced, reduced = cse_output
    i = 0
    while i < len(replaced):
        sym, expr = replaced[i]
        # Search through replaced expressions for addition/product of 2 or less symbols
        if ((expr.func == sp.Add or expr.func == sp.Mul) and 0 < len(expr.args) < 3 and \
                all((arg.func == sp.Symbol or arg.is_integer or arg.is_rational) for arg in expr.args)) or \
            (expr.func == sp.Pow and expr.args[0].func == sp.Symbol and expr.args[1] == 2):
            sym_count = 0 # Count the number of occurrences of the substituted symbol
            for k in range(len(replaced) - i):
                # Check if the substituted symbol appears in the replaced expressions
                if sym in replaced[i + k][1].free_symbols:
                    for arg in sp.preorder_traversal(replaced[i + k][1]):
                        if arg.func == sp.Symbol and str(arg) == str(sym):
                            sym_count += 1
            for k in range(len(reduced)):
                # Check if the substituted symbol appears in the reduced expression
                if sym in reduced[k].free_symbols:
                    for arg in sp.preorder_traversal(reduced[k]):
                        if arg.func == sp.Symbol and str(arg) == str(sym):
                            sym_count += 1
            # If the number of occurrences of the substituted symbol is 2 or less, back-substitute
            if 0 < sym_count < 3:
                for k in range(len(replaced) - i):
                    if sym in replaced[i + k][1].free_symbols:
                        replaced[i + k] = (replaced[i + k][0], replaced[i + k][1].subs(sym, expr))
                for k in range(len(reduced)):
                    if sym in reduced[k].free_symbols:
                        reduced[k] = reduced[k].subs(sym, expr)
                # Remove the replaced expression from the list
                replaced.pop(i); i -= 1
        i += 1
    return replaced, reduced

# Input: sympyexpr = a single SymPy expression *or* a list of SymPy expressions
#        output_varname_str = a single output variable name *or* a list of output
#                             variable names, one per sympyexpr.
# Output: C code, as a string.
def outputC(sympyexpr, output_varname_str, filename = "stdout", params = "", prestring = "", poststring = ""):
    outCparams = parse_outCparams_string(params)
    preindent = outCparams.preindent
    TYPE = par.parval_from_str("PRECISION")

    if outCparams.enable_TYPE == "False":
        TYPE = ""
    
    # Step 0: Initialize
    #  commentblock: comment block containing the input SymPy string,
    #                set only if outCverbose==True
    #  outstring:    the output C code string
    commentblock = ""
    outstring = ""

    # Step 1: If SIMD_enable==True, then check if TYPE=="double". If not, error out.
    #         Otherwise set TYPE="REAL_SIMD_ARRAY", which should be #define'd
    #         within the C code. For example for AVX-256, the C code should have
    #         #define REAL_SIMD_ARRAY __m256d
    if outCparams.SIMD_enable == "True":
        if not (TYPE == "double" or TYPE == ""):
            print("SIMD output currently only supports double precision or typeless. Sorry!")
            sys.exit(1)
        if TYPE == "double":
            TYPE = "REAL_SIMD_ARRAY"
        else:
            TYPE = ""

    # Step 2a: Apply sanity checks when either sympyexpr or
    #          output_varname_str is a list.
    if type(output_varname_str) is list and type(sympyexpr) is not list:
        print("Error: Provided a list of output variable names, but only one SymPy expression.")
        sys.exit(1)
    if type(sympyexpr) is list:
        if type(output_varname_str) is not list:
            print("Error: Provided a list of SymPy expressions, but no corresponding list of output variable names")
            sys.exit(1)
        elif len(output_varname_str) != len(sympyexpr):
            print("Error: Length of SymPy expressions list ("+str(len(sympyexpr))+
                  ") != Length of corresponding output variable name list ("+str(len(output_varname_str))+")")
            sys.exit(1)
    # Step 2b: If sympyexpr and output_varname_str are not lists,
    #          convert them to lists of one element each, to
    #          simplify proceeding code.
    if type(output_varname_str) is not list and type(sympyexpr) is not list:
        output_varname_strtmp = [output_varname_str]
        output_varname_str = output_varname_strtmp
        sympyexprtmp = [sympyexpr]
        sympyexpr = sympyexprtmp


    # Step 3: If outCparams.verbose = True, then output the original SymPy
    #         expression(s) in code comments prior to actual C code
    if outCparams.outCverbose == "True":
        commentblock += preindent+"/*\n"+preindent+" *  Original SymPy expression"
        if len(output_varname_str)>1:
            commentblock += "s"
        commentblock += ":\n"
        for i in range(len(output_varname_str)):
            if i==0:
                if len(output_varname_str)!=1:
                    commentblock += preindent+" *  \"["
                else:
                    commentblock += preindent+" *  \""
            else:
                commentblock += preindent+" *    "
            commentblock += output_varname_str[i] + " = " + str(sympyexpr[i])
            if i==len(output_varname_str)-1:
                if len(output_varname_str)!=1:
                    commentblock += "]\"\n"
                else:
                    commentblock += "\"\n"
            else:
                commentblock += ",\n"
        commentblock += preindent+" */\n"

    # Step 4: Add proper indentation of C code:
    if outCparams.includebraces == "True":
        indent = outCparams.preindent+"   "
    else:
        indent = outCparams.preindent+""

    # Step 5: Should the output variable, e.g., outvar, be declared?
    #         If so, start output line with e.g., "double outvar "
    outtypestring = ""
    if outCparams.declareoutputvars == "True":
        outtypestring = outCparams.preindent+indent+TYPE + " "
    else:
        outtypestring = outCparams.preindent+indent

    # Step 6a: If common subexpression elimination (CSE) disabled, then
    #         just output the SymPy string in the most boring way,
    #         nearly consistent with SymPy's ccode() function,
    #         though with support for float & long double types
    #         as well.
    SIMD_decls = ""

    if outCparams.CSE_enable == "False":
        # If CSE is disabled:
        for i in range(len(sympyexpr)):
            outstring += outtypestring + ccode_postproc(sp.ccode(sympyexpr[i], output_varname_str[i],
                                                                 user_functions=custom_functions_for_SymPy_ccode))+"\n"
    # Step 6b: If CSE enabled, then perform CSE using SymPy and then
    #          resulting C code.
    else:
        # If CSE is enabled:
        SIMD_const_varnms = []
        SIMD_const_values = []

        CSE_results = cse_postprocess(sp.cse(sympyexpr, sp.numbered_symbols(outCparams.CSE_varprefix), order=outCparams.CSE_sorting))
        for commonsubexpression in CSE_results[0]:
            FULLTYPESTRING = "const " + TYPE + " "
            if outCparams.enable_TYPE == "False":
                FULLTYPESTRING = ""

            if outCparams.SIMD_enable == "True":
                outstring += outCparams.preindent + indent + FULLTYPESTRING + str(commonsubexpression[0]) + " = " + \
                             str(expr_convert_to_SIMD_intrins(commonsubexpression[1],SIMD_const_varnms,SIMD_const_values,
                                                              outCparams.SIMD_const_suffix,outCparams.SIMD_find_more_FMAsFMSs,
                                                              outCparams.SIMD_debug)) + ";\n"
            else:
                outstring += outCparams.preindent+indent+FULLTYPESTRING+ccode_postproc(sp.ccode(commonsubexpression[1],commonsubexpression[0],
                                                                                                user_functions=custom_functions_for_SymPy_ccode))+"\n"
        for i,result in enumerate(CSE_results[1]):
            if outCparams.SIMD_enable == "True":
                outstring += outtypestring + output_varname_str[i] + " = " + \
                             str(expr_convert_to_SIMD_intrins(result,SIMD_const_varnms,SIMD_const_values,
                                                              outCparams.SIMD_const_suffix,outCparams.SIMD_find_more_FMAsFMSs,
                                                              outCparams.SIMD_debug)) + ";\n"
            else:
                outstring += outtypestring+ccode_postproc(sp.ccode(result,output_varname_str[i],
                                                                   user_functions=custom_functions_for_SymPy_ccode))+"\n"

        # Step 6b.i: If SIMD_enable == True , and
        #            there is at least one SIMD const variable, 
        #            then declare the SIMD_const_varnms and SIMD_const_values arrays
        if outCparams.SIMD_enable == "True" and len(SIMD_const_varnms) != 0:
            # Step 6a) Sort the list of definitions. Idea from:
            # https://stackoverflow.com/questions/9764298/is-it-possible-to-sort-two-listswhich-reference-each-other-in-the-exact-same-w
            SIMD_const_varnms, SIMD_const_values = \
                (list(t) for t in zip(*sorted(zip(SIMD_const_varnms, SIMD_const_values))))
            # Step 6b) Remove duplicates
            uniq_varnms = superfast_uniq(SIMD_const_varnms)
            uniq_values = superfast_uniq(SIMD_const_values)
            SIMD_const_varnms = uniq_varnms
            SIMD_const_values = uniq_values
            if len(SIMD_const_varnms) != len(SIMD_const_values):
                print("Error: SIMD constant declaration arrays SIMD_const_varnms[] and SIMD_const_values[] have inconsistent sizes!")
                sys.exit(1)

            for i in range(len(SIMD_const_varnms)):
                if outCparams.enable_TYPE == "False":
                    SIMD_decls += outCparams.preindent + indent + SIMD_const_varnms[i] + " = " + SIMD_const_values[i]+";"
                else:
                    SIMD_decls += outCparams.preindent + indent + "const double " + outCparams.CSE_varprefix + SIMD_const_varnms[i] + " = " + SIMD_const_values[i] + ";\n"
                    SIMD_decls += outCparams.preindent+indent+ "const REAL_SIMD_ARRAY " + SIMD_const_varnms[i] + " = ConstSIMD("+ outCparams.CSE_varprefix + SIMD_const_varnms[i] + ");\n"
                SIMD_decls += "\n"

    # Step 7: Construct final output string
    final_Ccode_output_str = commentblock
    # Step 7a: Output C code in indented curly brackets if
    #          outCparams.includebraces = True
    if outCparams.includebraces == "True": final_Ccode_output_str += outCparams.preindent+"{\n"
    final_Ccode_output_str += prestring + SIMD_decls + outstring + poststring
    if outCparams.includebraces == "True": final_Ccode_output_str += outCparams.preindent+"}\n"

    # Step 8: If filename == "stdout", then output
    #         C code to standard out (useful for copy-paste or interactive
    #         mode). Otherwise output to file specified in variable name.
    if filename == "stdout":
        # Output to standard out (stdout; "the screen")
        print(final_Ccode_output_str)
    elif filename == "returnstring":
        return final_Ccode_output_str
    else:
        # Output to the file specified by the function input parameter string 'filename':
        with open(filename, outCparams.outCfileaccess) as file:
            file.write(final_Ccode_output_str)
        successstr = ""
        if outCparams.outCfileaccess == "a":
            successstr = "Appended "
        elif outCparams.outCfileaccess == "w":
            successstr = "Wrote "
        print(successstr + "to file \"" + filename + "\"")

outC_function_prototype_dict = {}
outC_function_dict           = {}

def Cfunction(desc="",type="void",name=None,params=None,preloop="",body=None,loopopts="",postloop="",opts="",
              rel_path_for_Cparams=os.path.join("./")):
    if name == None or params == None or body == None:
        print("Cfunction() error: strings must be provided for function name, parameters, and body")
        sys.exit(1)
    func_prototype = type+" "+name+"("+params+")"

    include_Cparams_str = ""
    if not "DisableCparameters" in opts:
        if "EnableSIMD" in loopopts:
            include_Cparams_str = "#include \"" + os.path.join(rel_path_for_Cparams, "set_Cparameters-SIMD.h") + "\"\n"
        else:
            include_Cparams_str = "#include \"" + os.path.join(rel_path_for_Cparams, "set_Cparameters.h") + "\"\n"

    complete_func  = ""
    if desc != "":
        complete_func = "/*\n" + desc + "\n */\n"
    complete_func += func_prototype + " {\n"+include_Cparams_str+preloop+"\n"+lp.simple_loop(loopopts,body)+postloop+"}\n"

    return func_prototype+";",complete_func

def add_to_Cfunction_dict(desc="",type="void",name=None,params=None,preloop="",body=None,loopopts="",postloop="",opts="",
                          rel_path_for_Cparams=os.path.join("./")):
    outC_function_prototype_dict[name],outC_function_dict[name] = Cfunction(desc,type,name,params,preloop,body,loopopts,
                                                                            postloop,opts,rel_path_for_Cparams)

def outCfunction(outfile="",desc="",type="void",name=None,params=None,preloop="",body=None,loopopts="",postloop="",
                 opts="",rel_path_for_Cparams=os.path.join("./")):
    ignoreprototype,Cfunc = Cfunction(desc,type,name,params,preloop,body,loopopts,postloop,opts,rel_path_for_Cparams)
    if outfile == "returnstring":
        return Cfunc
    with open(outfile,"w") as file:
        file.write(Cfunc)
        print("Output C function "+name+"() to file "+outfile)<|MERGE_RESOLUTION|>--- conflicted
+++ resolved
@@ -173,10 +173,6 @@
                       SIMD_enable,SIMD_const_suffix,SIMD_find_more_FMAsFMSs,SIMD_debug,
                       enable_TYPE,gridsuffix)
 
-<<<<<<< HEAD
-import sympy as sp
-=======
->>>>>>> e63b5013
 # Input:  cse_output = output from SymPy CSE with tuple format: (list of ordered pairs that 
 #            contain substituted symbols and their replaced expressions, reduced SymPy expression)
 # Output: output from SymPy CSE where postprocessing, such as back-substitution of addition/product
@@ -441,4 +437,4 @@
         return Cfunc
     with open(outfile,"w") as file:
         file.write(Cfunc)
-        print("Output C function "+name+"() to file "+outfile)+        print("Output C function "+name+"() to file "+outfile)

""" NRPy+ Loop Generation
<<<<<<< HEAD

    The following script generate a single or nested loop of arbitrary 
=======
    The following script generate a single or nested loop of arbitrary
>>>>>>> 2d41a058
    dimension in C, and has support for cache blocking (loop tiling).
"""
# Author: Zachariah B. Etienne
    # Email: zachetie *at* gmail *dot* com
# Contributor: Ken Sible
<<<<<<< HEAD
    # Email: ksible *at* outlook *dot* com
import sys
=======
    # Email: ksible **at** outlook **dot* com
>>>>>>> 2d41a058

def loop1D(idx_var='i', lower_bound='0', upper_bound='N', increment='1', pragma='#pragma omp parallel for', padding=''):
    """ Generate a one-dimensional loop in C.

        :arg:    index variable for the loop
        :arg:    lower bound on index variable
        :arg:    upper bound on index variable
        :arg:    increment for the index variable
        :arg:    OpenMP pragma (https://en.wikipedia.org/wiki/OpenMP)
        :arg:    padding before a line (tab number)
        :return: string header, string footer

        >>> header, footer = loop1D(pragma='')
        >>> print(header)
        for (int i = 0; i < N; i++) {
        <BLANKLINE>

        >>> print(footer)
        } // END LOOP: for (int i = 0; i < N; i++)
        <BLANKLINE>

        >>> header, footer = loop1D(increment='2', pragma='', padding='    ')
        >>> print(header)
            for (int i = 0; i < N; i += 2) {
        <BLANKLINE>
    """
    # If some argument has a different type other than string, then throw an error
    if any(not isinstance(i, str) for i in (idx_var, lower_bound, upper_bound, increment, pragma)):
        raise ValueError('all parameters must have type string.')
    # Generate header and footer for a one-dimensional loop with optional parallelization using OpenMP
    pragma     = padding + pragma + '\n' if pragma else ''
    increment  = ' += ' + increment if increment != '1' else '++'
    header     = padding + 'for (int {i0} = {i1}; {i0} < {i2}; {i0}{i3})'.format(\
                     i0=idx_var, i1=lower_bound, i2=upper_bound, i3=increment)
    footer     = padding + '} // END LOOP: ' + header.strip() + '\n'
    return pragma + header + ' {\n', footer

def loop(idx_var, lower_bound, upper_bound, increment, pragma, padding='', interior="", tile_size=""):
    """ Generate a nested loop of arbitrary dimension in C.

        :arg:    index variable for the loop
        :arg:    lower bound on index variable
        :arg:    upper bound on index variable
        :arg:    increment for the index variable
        :arg:    OpenMP pragma (https://en.wikipedia.org/wiki/OpenMP)
        :arg:    padding before a line (tab stop)
        :arg:    interior of the loop
        :arg:    tile size for cache blocking
        :return: (header, footer) or string of the loop

        >>> header, footer = loop('i', '0', 'N', '1', '')
        >>> print(header)
        for (int i = 0; i < N; i++) {
        <BLANKLINE>

        >>> print(footer)
        } // END LOOP: for (int i = 0; i < N; i++)
        <BLANKLINE>

        >>> print(loop('i', '0', 'N', '1', '', interior='print(i)'))
        for (int i = 0; i < N; i++) {
            print(i)
        } // END LOOP: for (int i = 0; i < N; i++)
        <BLANKLINE>

        >>> print(loop('i', '0', 'N', '1', '', interior='print(i)', tile_size='16'))
        for (int iB = 0; iB < N; iB += 16) {
            for (int i = iB; i < MIN(N, iB + 16); i++) {
                print(i)
            } // END LOOP: for (int i = iB; i < MIN(N, iB + 16); i++)
        } // END LOOP: for (int iB = 0; iB < N; iB += 16)
        <BLANKLINE>

        >>> print(loop(['i', 'j'], ['0', '0'], ['Nx', 'Ny'], ['1', '1'], ['', ''], interior='print(i, j)'))
        for (int i = 0; i < Nx; i++) {
            for (int j = 0; j < Ny; j++) {
                print(i, j)
            } // END LOOP: for (int j = 0; j < Ny; j++)
        } // END LOOP: for (int i = 0; i < Nx; i++)
        <BLANKLINE>
    """
    # If every argument has type string, then nest each argument inside a list
    if (all(isinstance(i, str) for i in (idx_var, lower_bound, upper_bound, increment, pragma))):
        idx_var, lower_bound, upper_bound, increment, pragma = [idx_var], [lower_bound], [upper_bound], [increment], [pragma]
    length = len(idx_var)
    # If some argument has a different length than another, then throw an error
    if any(len(i) != length for i in (lower_bound, upper_bound, increment, pragma)):
        raise ValueError('all list parameters must have the same length.')
    # If loop tiling is enabled, repeat string and length check for tile_size parameter
    if tile_size:
        if isinstance(tile_size, str): tile_size = [tile_size]
        if len(tile_size) != length:
            raise ValueError('all list parameters must have the same length.')
    header_list, footer_list = [], []
    for i in range(length):
        if len(tile_size) > 0:
            # Generate header and footer for a single loop dimension over each tile
            ext_header, ext_footer = loop1D(idx_var[i] + 'B', lower_bound[i], upper_bound[i], tile_size[i], '', padding + i*'    ')
            # Generate header and footer for a nested loop over the iteration space inside of each tile
            header, footer = loop1D(idx_var[i], idx_var[i] + 'B', 'MIN(%s, %s + %s)' % (upper_bound[i], idx_var[i] + 'B', \
                tile_size[i]), increment[i], pragma[i], padding + (length + i)*'    ')
            header_list.insert(i, ext_header)
            footer_list.insert(i, ext_footer)
        else:
            # Generate header and footer for a single loop dimension
            header, footer = loop1D(idx_var[i], lower_bound[i], upper_bound[i], increment[i], pragma[i], padding + i*'    ')
        header_list.append(header)
        footer_list.append(footer)
    # If loop interior was provided, generate the loop body with appropriate formatting
    if interior:
        interior = [padding + (length + len(tile_size))*'    ' + line + '\n' for line in interior.split('\n')]
    # Build global looping structure from each generated header/footer
    header = ''.join(header_list)
    footer = ''.join(footer_list[::-1])
    if not interior: return header, footer
    return header + ''.join(interior) + footer

def simple_loop(options, interior):
    """ Generate a simple loop in C (for use inside of a function).

        :arg:    loop options
        :arg:    loop interior
        :return: string of the loop

        >>> print(simple_loop('AllPoints', ''))
            #pragma omp parallel for
            for (int i2 = 0; i2 < Nxx_plus_2NGHOSTS2; i2++) {
                for (int i1 = 0; i1 < Nxx_plus_2NGHOSTS1; i1++) {
                    for (int i0 = 0; i0 < Nxx_plus_2NGHOSTS0; i0++) {
        <BLANKLINE>
        <BLANKLINE>
                    } // END LOOP: for (int i0 = 0; i0 < Nxx_plus_2NGHOSTS0; i0++)
                } // END LOOP: for (int i1 = 0; i1 < Nxx_plus_2NGHOSTS1; i1++)
            } // END LOOP: for (int i2 = 0; i2 < Nxx_plus_2NGHOSTS2; i2++)
        <BLANKLINE>
    """
    if not options: return interior

    # 'AllPoints': loop over all points on a numerical grid, including ghost zones
    if "AllPoints" in options:
        i2i1i0_mins = ["0", "0", "0"]
        i2i1i0_maxs = ["Nxx_plus_2NGHOSTS2", "Nxx_plus_2NGHOSTS1", "Nxx_plus_2NGHOSTS0"]
        if "oldloops" in options:
            i2i1i0_maxs = ["Nxx_plus_2NGHOSTS[2]", "Nxx_plus_2NGHOSTS[1]", "Nxx_plus_2NGHOSTS[0]"]
    # 'InteriorPoints': loop over the interior of a numerical grid, i.e. exclude ghost zones
    elif "InteriorPoints" in options:
        i2i1i0_mins = ["NGHOSTS","NGHOSTS","NGHOSTS"]
        i2i1i0_maxs = ["NGHOSTS+Nxx2","NGHOSTS+Nxx1","NGHOSTS+Nxx0"]
        if "oldloops" in options:
            i2i1i0_maxs = ["NGHOSTS+Nxx[2]", "NGHOSTS+Nxx[1]", "NGHOSTS+Nxx[0]"]
    else: raise ValueError('no interation space was specified.')

    Read_1Darrays = ["", "", ""]
    # 'Read_xxs': read the xx[3][:] 1D coordinate arrays, as some interior dependency exists
    if "Read_xxs" in options:
        if not "EnableSIMD" in options:
            Read_1Darrays = ["const REAL xx0 = xx[0][i0];",
                             "            const REAL xx1 = xx[1][i1];",
                             "        const REAL xx2 = xx[2][i2];", ]
        else: raise ValueError('no SIMD support for Read_xxs (currently).')
    # 'Enable_rfm_precompute': enable pre-computation of reference metric
    if "Enable_rfm_precompute" in options:
        if "Read_xxs" in options:
            raise ValueError('Enable_rfm_precompute and Read_xxs cannot both be enabled.')
        if "EnableSIMD" in options:
            Read_1Darrays = ["#include \"rfm_files/rfm_struct__SIMD_inner_read0.h\"",
                             "#include \"rfm_files/rfm_struct__SIMD_outer_read1.h\"",
                             "#include \"rfm_files/rfm_struct__SIMD_outer_read2.h\""]
        else:
            Read_1Darrays = ["#include \"rfm_files/rfm_struct__read0.h\"",
                             "#include \"rfm_files/rfm_struct__read1.h\"",
                             "#include \"rfm_files/rfm_struct__read2.h\""]
    # 'DisableOpenMP': disable loop parallelization using OpenMP
    pragma    = "" if "DisableOpenMP" in options else "#pragma omp parallel for"
    increment = ["1", "1", "SIMD_width"] if "EnableSIMD" in options else ["1","1","1"]

    return loop(["i2","i1","i0"], i2i1i0_mins, i2i1i0_maxs, increment, [pragma, Read_1Darrays[2], Read_1Darrays[1]], \
        padding='    ', interior=Read_1Darrays[0] + "\n" + interior)

if __name__ == "__main__":
    import doctest
    doctest.testmod()<|MERGE_RESOLUTION|>--- conflicted
+++ resolved
@@ -1,21 +1,12 @@
 """ NRPy+ Loop Generation
-<<<<<<< HEAD
 
     The following script generate a single or nested loop of arbitrary 
-=======
-    The following script generate a single or nested loop of arbitrary
->>>>>>> 2d41a058
     dimension in C, and has support for cache blocking (loop tiling).
 """
 # Author: Zachariah B. Etienne
-    # Email: zachetie *at* gmail *dot* com
+    # Email: zachetie **at** gmail **dot* com
 # Contributor: Ken Sible
-<<<<<<< HEAD
     # Email: ksible *at* outlook *dot* com
-import sys
-=======
-    # Email: ksible **at** outlook **dot* com
->>>>>>> 2d41a058
 
 def loop1D(idx_var='i', lower_bound='0', upper_bound='N', increment='1', pragma='#pragma omp parallel for', padding=''):
     """ Generate a one-dimensional loop in C.
